import cv2
import os
import re
import numpy as np
from torch.utils.data import Dataset
from torch.utils.data import DataLoader
import torch
import glob
import random
import pandas as pd
from PIL import Image
from sklearn.model_selection import train_test_split
from torchvision import transforms
from src.preprocess import interpolate, crop

<<<<<<< HEAD
class XYDataset(Dataset):
    def __init__(self, x_data, y_data):
        self.x_data = x_data
        self.y_data = y_data
=======
class FungiDataset(Dataset):
    def __init__(self, image_dir, labels_path, train, pre_load=True, train_val_split = 0.2):
        '''
        Args:
            image_dir: directory containing the images
            labels_path: path to the labels csv file
            train: True if training, False if validation
            pre_load: True if images should be loaded into memory, False otherwise
        '''

        self.train = train
        self.pre_load = pre_load
        self.train_val_split = train_val_split
        self.image_dir = image_dir
        self.labels_path = labels_path

        (self.data, self.targets) = self._load_from_disk()

>>>>>>> 2d78136d

    def __len__(self):
        return len(self.data)

    def __getitem__(self, idx):
        if self.pre_load:
            return self.data[idx], self.targets[idx]
        else:
            img_path = self.data[idx]
            img = Image.open(img_path)

            # resize images to 224x224 
            # TODO replace with the desired transformation
            # I just used this so i can stack the images
            img = transforms.Resize((224, 224))(img)

            return transforms.ToTensor()(img), self.targets[idx]
            

    def _load_from_disk(self):
        '''
        Load and match image files with their corresponding CSV entries. 
        Matching is necessary beacuse the image directory and the CSV file may not contain the data in the same order.

        Returns:
            data: tensor of image data if pre_load is True, otherwise tensor of image paths
            targets: tensor of class and poisonous labels
        '''
        # csv containing the labels
        metadata = pd.read_csv(self.labels_path)

        # image files in the image directory
        image_files = image_files = {f for f in os.listdir(self.image_dir) 
                      if f.lower().endswith(('.jpg', '.jpeg'))}
        
        # filter dataframe to include only existing images
        metadata = metadata[metadata['image_path'].isin(image_files)]

        if metadata.empty:
            raise ValueError('No matching images found in the image directory')

        # load images if pre_load is True, otherwise store image paths
        images = []
        for image_path in metadata['image_path']:
            if image_path.lower().endswith((".jpg", ".png", ".PNG", ".JPG")):
                img_path = cv2.imread(os.path.join(self.image_dir, image_path))

                if self.pre_load:
                    img = img.transpose(1, 0, 2)
                    print(f"Input shape: {img.shape}")
                    img = cv2.cvtColor(img, cv2.COLOR_BGR2RGB)
                    if img is not None:
                        # Crop
                        cropped_img = crop(img, 16)

                        # Interpolation
                        scale_factor = 300 / cropped_img.shape[0]
                        sigma = scale_factor * 0.5
                        cropped_img = interpolate(cropped_img, 5, sigma)
                        cropped_img = cropped_img.transpose(1, 2, 0)

                        # Retransform 
                        cropped_img = cv2.cvtColor(cropped_img, cv2.COLOR_RGB2BGR)
                        cropped_img = cropped_img.transpose(1, 0, 2)

                        # Adding to array for saving as .npy
                        print(f"Output shape: {cropped_img.shape}")
                        images.append(cropped_img)
                        images = np.array(images)

                    # resize images to 224x224 
                    # TODO replace with the desired transformation
                    # I just used this so i can stack the images
                    # img = transforms.Resize((224, 224))(img)

                else:
                    images.append(img_path)

        # convert images and targets to tensors
        if self.pre_load:
            images_tensor = torch.stack([torch.from_numpy(img) for img in images])
        else:
            images_tensor = images

        targets_tensor = torch.tensor(
            metadata[['class_id', 'poisonous']].values, dtype=torch.long
        )

        # split data into training and validation sets
        train_data, val_data, train_labels, val_labels = train_test_split(images_tensor, targets_tensor, test_size=self.train_val_split, random_state=42)

        return (train_data, train_labels) if self.train else (val_data, val_labels)

    def _data_loader(self):
        train_dataset = FungiDataset(labels_path=self.labels_path, image_dir=self.image_dir, train=True, pre_load=False)
        train_loader = DataLoader(train_dataset, batch_size=32, shuffle=False, num_workers=0)

        val_dataset = FungiDataset(labels_path=self.labels_path, image_dir=self.image_dir, train=False, pre_load=False)
        val_loader = DataLoader(val_dataset, batch_size=32, shuffle=False, num_workers=0)
        return train_loader, val_loader<|MERGE_RESOLUTION|>--- conflicted
+++ resolved
@@ -13,12 +13,6 @@
 from torchvision import transforms
 from src.preprocess import interpolate, crop
 
-<<<<<<< HEAD
-class XYDataset(Dataset):
-    def __init__(self, x_data, y_data):
-        self.x_data = x_data
-        self.y_data = y_data
-=======
 class FungiDataset(Dataset):
     def __init__(self, image_dir, labels_path, train, pre_load=True, train_val_split = 0.2):
         '''
@@ -37,7 +31,6 @@
 
         (self.data, self.targets) = self._load_from_disk()
 
->>>>>>> 2d78136d
 
     def __len__(self):
         return len(self.data)
